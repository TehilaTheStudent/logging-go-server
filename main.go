<<<<<<< HEAD
=======
package main

import (
	"encoding/json"
	"io"
	"log"
	"net/http"
	"os"
	"path/filepath"
	"strings"
	"time"

	"github.com/gorilla/mux"
)

func originAllowed(origin string, allowedCSV string) bool {
	allowedOrigins := strings.Split(allowedCSV, ",")
	for _, allowedOrigin := range allowedOrigins {
		if allowedOrigin == origin {
			return true
		}
	}
	return false
}

>>>>>>> 125c2b07
// CORS middleware that allows origins correctly and handles preflight requests.
// Behavior:
// - If ALLOWED_ORIGINS is set (comma-separated), only those origins are allowed.
// - If ALLOWED_ORIGINS is empty, treat as "allow all origins".
//   - If ALLOW_CREDENTIALS=="true", echo the request Origin (required to allow credentials).
//   - Otherwise, use Access-Control-Allow-Origin: "*" (no credentials).
func corsMiddleware(next http.Handler) http.Handler {
	allowedCSV := os.Getenv("ALLOWED_ORIGINS") // e.g. "https://example.com,https://foo.bar"
	allowCredentials := os.Getenv("ALLOW_CREDENTIALS") == "true"

	return http.HandlerFunc(func(w http.ResponseWriter, r *http.Request) {
		origin := r.Header.Get("Origin")

		// If an Origin header is present, treat as a browser CORS request.
		if origin != "" {
			if allowedCSV == "" {
				// Allow all origins logically.
				if allowCredentials {
					// Must echo the Origin when credentials are allowed.
					w.Header().Set("Access-Control-Allow-Origin", origin)
					w.Header().Set("Access-Control-Allow-Credentials", "true")
					w.Header().Set("Vary", "Origin")
				} else {
					// No credentials: safe to allow all origins with "*"
					w.Header().Set("Access-Control-Allow-Origin", "*")
				}
			} else {
				// We have an allowlist: only allow if origin is in the list.
				if originAllowed(origin, allowedCSV) {
					w.Header().Set("Access-Control-Allow-Origin", origin)
					w.Header().Set("Vary", "Origin")
					if allowCredentials {
						w.Header().Set("Access-Control-Allow-Credentials", "true")
					}
				}
				// If not allowed, do not set Access-Control-Allow-* headers (browser will block).
			}
		} else {
			// No Origin header (likely non-browser request). Optionally set wildcard for non-browser clients.
			// We'll set wildcard only if there's no allowlist.
			if allowedCSV == "" && !allowCredentials {
				w.Header().Set("Access-Control-Allow-Origin", "*")
			}
		}

		// Allowed methods
		w.Header().Set("Access-Control-Allow-Methods", "GET, POST, PUT, PATCH, DELETE, OPTIONS")
		// Expose these headers to browser JS
		w.Header().Set("Access-Control-Expose-Headers", "X-Served-By, X-Timestamp, Content-Length")

		// Echo requested headers if present, otherwise provide a sensible default
		if reqHeaders := r.Header.Get("Access-Control-Request-Headers"); reqHeaders != "" {
			w.Header().Set("Access-Control-Allow-Headers", reqHeaders)
		} else {
			w.Header().Set("Access-Control-Allow-Headers", "Content-Type, Authorization, X-Requested-With, X-Api-Key, Accept")
		}

		// For preflight requests, respond with 204 No Content and return
		if r.Method == http.MethodOptions {
			w.WriteHeader(http.StatusNoContent)
			return
		}

		next.ServeHTTP(w, r)
	})
}<|MERGE_RESOLUTION|>--- conflicted
+++ resolved
@@ -1,5 +1,3 @@
-<<<<<<< HEAD
-=======
 package main
 
 import (
@@ -25,7 +23,6 @@
 	return false
 }
 
->>>>>>> 125c2b07
 // CORS middleware that allows origins correctly and handles preflight requests.
 // Behavior:
 // - If ALLOWED_ORIGINS is set (comma-separated), only those origins are allowed.
@@ -91,4 +88,324 @@
 
 		next.ServeHTTP(w, r)
 	})
+}
+
+// Logger middleware that logs everything about the request
+func loggingMiddleware(next http.Handler) http.Handler {
+	return http.HandlerFunc(func(w http.ResponseWriter, r *http.Request) {
+		start := time.Now()
+
+		// Read the request body
+		body, err := io.ReadAll(r.Body)
+		if err != nil {
+			log.Printf("Error reading request body: %v", err)
+		}
+		// Restore the body for the next handler
+		r.Body = io.NopCloser(strings.NewReader(string(body)))
+
+		// Log extensive request information
+		log.Println("=== INCOMING REQUEST ===")
+		log.Printf("Timestamp: %s", start.Format(time.RFC3339))
+		log.Printf("Method: %s", r.Method)
+		log.Printf("URL: %s", r.URL.String())
+		log.Printf("Path: %s", r.URL.Path)
+		log.Printf("Raw Query: %s", r.URL.RawQuery)
+		log.Printf("Protocol: %s", r.Proto)
+		log.Printf("Host: %s", r.Host)
+		log.Printf("Remote Address: %s", r.RemoteAddr)
+		log.Printf("Request URI: %s", r.RequestURI)
+		log.Printf("Content Length: %d", r.ContentLength)
+		log.Printf("Transfer Encoding: %v", r.TransferEncoding)
+		log.Printf("Close: %t", r.Close)
+
+		// Log all headers
+		log.Println("--- HEADERS ---")
+		for name, values := range r.Header {
+			for _, value := range values {
+				log.Printf("Header: %s = %s", name, value)
+			}
+		}
+
+		// Log query parameters
+		if len(r.URL.Query()) > 0 {
+			log.Println("--- QUERY PARAMETERS ---")
+			for key, values := range r.URL.Query() {
+				for _, value := range values {
+					log.Printf("Query Param: %s = %s", key, value)
+				}
+			}
+		}
+
+		// Log request body if present
+		if len(body) > 0 {
+			log.Println("--- REQUEST BODY ---")
+			log.Printf("Body Length: %d bytes", len(body))
+			log.Printf("Body Content: %s", string(body))
+
+			// Check if the request body can be parsed as JSON
+			var jsonPayload interface{}
+			if err := json.Unmarshal(body, &jsonPayload); err != nil {
+				log.Printf("JSON Parse Status: the request cannot be parsed as json - %v", err)
+			} else {
+				log.Printf("JSON Parse Status: the request can be successfully parsed as json")
+				// Pretty print the parsed JSON
+				prettyJSON, err := json.MarshalIndent(jsonPayload, "", "  ")
+				if err == nil {
+					log.Printf("Pretty Printed JSON:\n%s", string(prettyJSON))
+				}
+			}
+		}
+
+		// Log form data if present
+		if r.Header.Get("Content-Type") == "application/x-www-form-urlencoded" {
+			if err := r.ParseForm(); err == nil {
+				log.Println("--- FORM DATA ---")
+				for key, values := range r.Form {
+					for _, value := range values {
+						log.Printf("Form Field: %s = %s", key, value)
+					}
+				}
+			}
+		}
+
+		// Create a response writer wrapper to capture response details
+		responseWriter := &responseWriterWrapper{
+			ResponseWriter: w,
+			statusCode:     200,
+			responseBody:   make([]byte, 0),
+		}
+
+		// Call the next handler
+		next.ServeHTTP(responseWriter, r)
+
+		// Log response information
+		duration := time.Since(start)
+		log.Println("--- RESPONSE ---")
+		log.Printf("Status Code: %d", responseWriter.statusCode)
+		log.Printf("Response Body Length: %d bytes", len(responseWriter.responseBody))
+		log.Printf("Response Body: %s", string(responseWriter.responseBody))
+		log.Printf("Duration: %v", duration)
+		log.Println("=== END REQUEST ===")
+		log.Println()
+	})
+}
+
+// Response writer wrapper to capture response data
+type responseWriterWrapper struct {
+	http.ResponseWriter
+	statusCode   int
+	responseBody []byte
+}
+
+func (rw *responseWriterWrapper) WriteHeader(code int) {
+	rw.statusCode = code
+	rw.ResponseWriter.WriteHeader(code)
+}
+
+func (rw *responseWriterWrapper) Write(b []byte) (int, error) {
+	rw.responseBody = append(rw.responseBody, b...)
+	return rw.ResponseWriter.Write(b)
+}
+
+// Generic handler that serves static JSON responses
+// This handler accepts ANY JSON payload without validation
+func serveStaticJSON(filename string) http.HandlerFunc {
+	return func(w http.ResponseWriter, r *http.Request) {
+		// Set response headers
+		w.Header().Set("Content-Type", "application/json")
+		w.Header().Set("X-Served-By", "dummy-logger-server")
+		w.Header().Set("X-Timestamp", time.Now().Format(time.RFC3339))
+
+		// For POST/PUT requests, try to parse and log the JSON payload (but don't validate structure)
+		if r.Method == "POST" || r.Method == "PUT" {
+			// Re-read the body since it was already read in the logging middleware
+			body, err := io.ReadAll(r.Body)
+			if err == nil && len(body) > 0 {
+				// Try to parse as JSON to validate it's valid JSON (but accept any structure)
+				var jsonPayload interface{}
+				if err := json.Unmarshal(body, &jsonPayload); err != nil {
+					log.Printf("⚠️  WARNING: Invalid JSON payload received: %v", err)
+					log.Printf("Raw payload: %s", string(body))
+				} else {
+					log.Printf("✅ Valid JSON payload received and logged above")
+					// Pretty print the parsed JSON
+					prettyJSON, _ := json.MarshalIndent(jsonPayload, "", "  ")
+					log.Printf("Parsed JSON structure:\n%s", string(prettyJSON))
+				}
+			}
+		}
+
+		// Read the static JSON file
+		filePath := filepath.Join("responses", filename)
+		data, err := os.ReadFile(filePath)
+		if err != nil {
+			log.Printf("Error reading file %s: %v", filePath, err)
+			w.WriteHeader(http.StatusInternalServerError)
+			json.NewEncoder(w).Encode(map[string]string{
+				"error": "Failed to read response file",
+				"file":  filename,
+			})
+			return
+		}
+
+		// For POST requests, return 201 Created
+		if r.Method == "POST" {
+			w.WriteHeader(http.StatusCreated)
+		}
+
+		// Write the static JSON response (completely independent of input payload)
+		w.Write(data)
+	}
+}
+
+// Handler for DELETE requests
+func handleDelete(w http.ResponseWriter, r *http.Request) {
+	w.Header().Set("Content-Type", "application/json")
+	w.Header().Set("X-Served-By", "dummy-logger-server")
+	w.Header().Set("X-Timestamp", time.Now().Format(time.RFC3339))
+	w.WriteHeader(http.StatusNoContent)
+}
+
+// Catch-all handler for unmatched routes, but dont return error
+func catchAllHandler(w http.ResponseWriter, r *http.Request) {
+	log.Printf("!!! UNMATCHED ROUTE !!! Method: %s, Path: %s", r.Method, r.URL.Path)
+
+	w.Header().Set("Content-Type", "application/json")
+	w.Header().Set("X-Served-By", "dummy-logger-server")
+	w.Header().Set("X-Timestamp", time.Now().Format(time.RFC3339))
+	w.WriteHeader(http.StatusOK)
+
+	response := map[string]interface{}{
+		"method":  r.Method,
+		"path":    r.URL.Path,
+		"message": "This route is not defined in the OpenAPI specification",
+		"body":    r.Body,
+		"url":     r.URL,
+		"header":  r.Header,
+		"status":  http.StatusOK,
+	}
+
+	json.NewEncoder(w).Encode(response)
+}
+
+func main() {
+	// Create router
+	r := mux.NewRouter()
+
+	// Add CORS middleware first to handle preflight requests early
+	r.Use(corsMiddleware)
+
+	// Add logging middleware
+	r.Use(loggingMiddleware)
+
+	// Define routes based on OpenAPI specification
+	// Users endpoints
+	r.HandleFunc("/users", serveStaticJSON("users.json")).Methods("GET")
+	r.HandleFunc("/users", serveStaticJSON("user.json")).Methods("POST")
+	r.HandleFunc("/users/{id}", serveStaticJSON("user.json")).Methods("GET")
+	r.HandleFunc("/users/{id}", serveStaticJSON("user.json")).Methods("PUT")
+	r.HandleFunc("/users/{id}", handleDelete).Methods("DELETE")
+
+	// Products endpoints
+	r.HandleFunc("/products", serveStaticJSON("products.json")).Methods("GET")
+	r.HandleFunc("/products/{id}", serveStaticJSON("product.json")).Methods("GET")
+
+	// Orders endpoints
+	r.HandleFunc("/orders", serveStaticJSON("order.json")).Methods("POST")
+
+	// Health check endpoint (not in OpenAPI but useful)
+	r.HandleFunc("/health", func(w http.ResponseWriter, r *http.Request) {
+		w.Header().Set("Content-Type", "application/json")
+		w.WriteHeader(http.StatusOK)
+		json.NewEncoder(w).Encode(map[string]interface{}{
+			"status":    "healthy",
+			"timestamp": time.Now().Format(time.RFC3339),
+			"server":    "dummy-logger-go-server",
+		})
+	}).Methods("GET")
+
+	// Echo endpoint - returns only the request body
+	r.HandleFunc("/echo", func(w http.ResponseWriter, r *http.Request) {
+		// Read the request body
+		body, err := io.ReadAll(r.Body)
+		if err != nil {
+			log.Printf("Error reading request body for echo: %v", err)
+			http.Error(w, "Error reading request body", http.StatusBadRequest)
+			return
+		}
+
+		// If body is JSON, try to parse and return as JSON
+		if strings.Contains(r.Header.Get("Content-Type"), "application/json") && len(body) > 0 {
+			var jsonBody interface{}
+			if err := json.Unmarshal(body, &jsonBody); err == nil {
+				w.Header().Set("Content-Type", "application/json")
+				w.WriteHeader(http.StatusOK)
+				json.NewEncoder(w).Encode(jsonBody)
+				return
+			}
+		}
+
+		// For non-JSON or invalid JSON, return the raw body
+		w.Header().Set("Content-Type", "text/plain")
+		w.WriteHeader(http.StatusOK)
+		w.Write(body)
+	})
+
+	// Error simulation endpoints
+	r.HandleFunc("/error/404", func(w http.ResponseWriter, r *http.Request) {
+		w.Header().Set("Content-Type", "application/json")
+		w.Header().Set("X-Served-By", "dummy-logger-server")
+		w.Header().Set("X-Timestamp", time.Now().Format(time.RFC3339))
+		w.WriteHeader(http.StatusNotFound)
+		json.NewEncoder(w).Encode(map[string]interface{}{
+			"error":   "Not Found",
+			"message": "The requested resource could not be found",
+			"status":  404,
+			"path":    r.URL.Path,
+		})
+	}).Methods("GET", "POST", "PUT", "DELETE")
+
+	r.HandleFunc("/error/500", func(w http.ResponseWriter, r *http.Request) {
+		w.Header().Set("Content-Type", "application/json")
+		w.Header().Set("X-Served-By", "dummy-logger-server")
+		w.Header().Set("X-Timestamp", time.Now().Format(time.RFC3339))
+		w.WriteHeader(http.StatusInternalServerError)
+		json.NewEncoder(w).Encode(map[string]interface{}{
+			"error":   "Internal Server Error",
+			"message": "An unexpected error occurred on the server",
+			"status":  500,
+			"path":    r.URL.Path,
+		})
+	}).Methods("GET", "POST", "PUT", "DELETE")
+
+	// Catch-all handler for unmatched routes (must be last)
+	r.PathPrefix("/").HandlerFunc(catchAllHandler)
+
+	// Start server
+	port := "8080"
+	if envPort := os.Getenv("PORT"); envPort != "" {
+		port = envPort
+	}
+
+	log.Printf("Starting dummy logger server on port %s", port)
+	log.Printf("Server will log all incoming requests extensively")
+	log.Printf("Static JSON responses are served from the 'responses' directory")
+	log.Println("Available endpoints:")
+	log.Println("  GET    /users")
+	log.Println("  POST   /users")
+	log.Println("  GET    /users/{id}")
+	log.Println("  PUT    /users/{id}")
+	log.Println("  DELETE /users/{id}")
+	log.Println("  GET    /products")
+	log.Println("  GET    /products/{id}")
+	log.Println("  POST   /orders")
+	log.Println("  GET    /health")
+	log.Println("  *      /echo     (returns what it receives)")
+	log.Println("  *      /error/404 (simulates 404 Not Found)")
+	log.Println("  *      /error/500 (simulates 500 Internal Server Error)")
+	log.Println()
+
+	if err := http.ListenAndServe(":"+port, r); err != nil {
+		log.Fatal("Server failed to start:", err)
+	}
 }